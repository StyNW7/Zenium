import User from "../models/user.model.js";
import jwt from "jsonwebtoken";
import crypto from "crypto";
import { sendEmail } from "../utils/email.js";

export const registerUser = async (req, res) => {
  try {
    const { username, email, password, role } = req.body;
    if (!username || !email || !password) {
      return res.status(400).json({
        success: false,
        message: "All fields are required: username, email, password"
      });
    }

    const existingUser = await User.findOne({ email });
    if (existingUser) {
      return res.status(400).json({
        success: false,
        message: "Email is already registered"
      });
    }

    const newUser = new User({
      username,
      email,
      password,
      role: role || "user", // Use role from request or default to "user"
    });

    await newUser.save();

    res.status(201).json({
      success: true,
      message: "User registered successfully",
      data: {
        username: newUser.username,
        email: newUser.email,
        role: newUser.role,
      },
    });
  } catch (error) {
    console.error("Registration error:", error);
    res.status(500).json({
      success: false,
      message: "Internal server error"
    });
  }
};

export const loginUser = async (req, res) => {
  const { email, password } = req.body;
  try {
    const user = await User.findOne({ email });
    if (!user) {
      return res.status(400).json({
        success: false,
        message: "Invalid credentials"
      });
    }

    const isMatch = await user.matchPassword(password);
    if (!isMatch) {
      return res.status(400).json({
        success: false,
        message: "Invalid credentials"
      });
    }

    const token = jwt.sign({ userId: user._id }, process.env.JWT_SECRET, {
<<<<<<< HEAD
      expiresIn: "6h",
=======
      expiresIn: "365d", // 365 days (1 year) - much longer lived token
>>>>>>> b20543d4
    });
    
    res.json({
      success: true,
      message: "Login successful",
      data: { token }
    });
  } catch (error) {
    console.error("Login error:", error);
    res.status(500).json({
      success: false,
      message: "Server error during login"
    });
  }
};

export const changePassword = async (req, res) => {
  const { currentPassword, newPassword } = req.body;
  const { id } = req.params;

  try {
    const user = await User.findById(id);
    if (!user) {
      return res.status(404).json({
        success: false,
        message: "User not found"
      });
    }

    const isMatch = await user.matchPassword(currentPassword);
    if (!isMatch) {
      return res.status(400).json({
        success: false,
        message: "Current password is incorrect"
      });
    }

    user.password = newPassword; // will automatically hash

    await user.save();

    res.status(200).json({
      success: true,
      message: "Password updated successfully"
    });
  } catch (err) {
    console.error("Change password error:", err);
    res.status(500).json({
      success: false,
      message: "Server error during password change"
    });
  }
};

export const forgotPassword = async (req, res) => {
  try {
    const { email } = req.body;
    if (!email) {
      return res.status(400).json({ success: false, message: "Email is required" });
    }

    const user = await User.findOne({ email });
    if (!user) {
      return res.status(200).json({ success: true, message: "If that email exists, a reset link has been sent" });
    }

    const token = crypto.randomBytes(32).toString("hex");
    const expires = Date.now() + 1000 * 60 * 15; // 15 minutes

    user.resetPasswordToken = token;
    user.resetPasswordExpires = new Date(expires);
    await user.save();

    const frontendUrl = process.env.FRONTEND_URL || "http://localhost:5173";
    const resetLink = `${frontendUrl}/reset-password?token=${token}&email=${encodeURIComponent(email)}`;

    await sendEmail({
      to: email,
      subject: "Zenium - Reset Password",
      text: `Click this link to reset your password: ${resetLink}`,
      html: `<p>Hi ${user.username || "there"},</p>
             <p>We received a request to reset your password.</p>
             <p><a href="${resetLink}">Click here to reset your password</a></p>
             <p>This link will expire in 15 minutes.</p>`
    });

    return res.status(200).json({ success: true, message: "If that email exists, a reset link has been sent" });
  } catch (error) {
    console.error("Forgot password error:", error);
    return res.status(500).json({ success: false, message: "Server error during forgot password" });
  }
};

export const resetPassword = async (req, res) => {
  try {
    const { email, token, newPassword } = req.body;
    if (!email || !token || !newPassword) {
      return res.status(400).json({ success: false, message: "email, token, and newPassword are required" });
    }

    const user = await User.findOne({ email, resetPasswordToken: token });
    if (!user) {
      return res.status(400).json({ success: false, message: "Invalid reset token" });
    }

    if (!user.resetPasswordExpires || user.resetPasswordExpires.getTime() < Date.now()) {
      return res.status(400).json({ success: false, message: "Reset token has expired" });
    }

    user.password = newPassword;
    user.resetPasswordToken = undefined;
    user.resetPasswordExpires = undefined;
    await user.save();

    return res.status(200).json({ success: true, message: "Password has been reset successfully" });
  } catch (error) {
    console.error("Reset password error:", error);
    return res.status(500).json({ success: false, message: "Server error during reset password" });
  }
};

// Verify token endpoint - useful for long-lived tokens
export const verifyToken = async (req, res) => {
  try {
    // Token is already verified by middleware, just return user info
    const user = await User.findById(req.user.userId).select('username email role profilePhoto createdAt lastLoginAt');

    if (!user) {
      return res.status(404).json({ success: false, message: "User not found" });
    }

    // Update last login time for long-lived tokens
    user.lastLoginAt = new Date();
    await user.save();

    res.status(200).json({
      success: true,
      message: "Token is valid",
      data: {
        user: {
          id: user._id,
          username: user.username,
          email: user.email,
          role: user.role,
          profilePhoto: user.profilePhoto,
          createdAt: user.createdAt,
          lastLoginAt: user.lastLoginAt
        }
      }
    });
  } catch (error) {
    console.error("Token verification error:", error);
    res.status(500).json({ success: false, message: "Server error during token verification" });
  }
};<|MERGE_RESOLUTION|>--- conflicted
+++ resolved
@@ -68,11 +68,7 @@
     }
 
     const token = jwt.sign({ userId: user._id }, process.env.JWT_SECRET, {
-<<<<<<< HEAD
-      expiresIn: "6h",
-=======
       expiresIn: "365d", // 365 days (1 year) - much longer lived token
->>>>>>> b20543d4
     });
     
     res.json({
